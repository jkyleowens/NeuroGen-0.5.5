// ============================================================================
// CUDA KERNEL WRAPPER FUNCTIONS FOR NEUROSPIKINGKERNELS
// File: src/cuda/NeuronSpikingKernelWrappers.cu
// ============================================================================

#include "NeuroGen/cuda/NeuronSpikingKernels.cuh"
#include "NeuroGen/cuda/GPUNeuralStructures.h"
#include "NeuroGen/cuda/NeuronModelConstants.h"
#include <cuda_runtime.h>
#include <cstdio>
#include <vector>
#include <chrono>

// ============================================================================
// EXTERNAL LINKAGE WRAPPER FUNCTIONS
// ============================================================================

/**
 * @brief Host wrapper for updateNeuronSpikes kernel with correct signature
 * 
 * This wrapper ensures proper linkage for the NetworkCUDA class while
 * maintaining the biologically accurate spike detection implementation.
 */
extern "C" void launchUpdateNeuronSpikesHost(GPUNeuronState* neurons,
                                             int num_neurons,
                                             float current_time,
                                             float dt) {
    dim3 block(256);
    dim3 grid((num_neurons + block.x - 1) / block.x);

    // Launch the actual CUDA kernel with proper parameters
    updateNeuronSpikes<<<grid, block>>>(neurons, num_neurons, current_time, dt);
    
    // Check for kernel launch errors
    cudaError_t error = cudaGetLastError();
    if (error != cudaSuccess) {
        fprintf(stderr, "CUDA Error in launchUpdateNeuronSpikesHost: %s\n",
                cudaGetErrorString(error));
    }
    
    // Synchronize to ensure completion
    cudaDeviceSynchronize();
}

/**
 * @brief Host wrapper for countSpikesKernel with correct signature
 * 
 * This wrapper provides the exact function signature expected by NetworkCUDA
 * while leveraging our advanced spike counting implementation.
 */
extern "C" void launchCountSpikes(const GPUNeuronState* neurons,
                                   int* spike_count,
                                   int num_neurons,
                                   float current_time) {
    dim3 block(256);
    dim3 grid((num_neurons + block.x - 1) / block.x);

    // Launch the actual CUDA kernel
    countSpikesKernel<<<grid, block>>>(neurons, spike_count, num_neurons, current_time);
    
    // Check for kernel launch errors
    cudaError_t error = cudaGetLastError();
    if (error != cudaSuccess) {
        fprintf(stderr, "CUDA Error in launchCountSpikes: %s\n",
                cudaGetErrorString(error));
    }
    
    // Synchronize to ensure completion
    cudaDeviceSynchronize();
}

/**
 * @brief Advanced wrapper for comprehensive spike processing
 * 
 * This wrapper provides a unified interface for all spike-related processing,
 * enabling the breakthrough neural architecture to handle complex spike dynamics
 * with optimal performance.
 */
extern "C" void processNeuralSpikes(GPUNeuronState* neurons, int* spike_count,
                                   float current_time,
                                   int num_neurons, float dt) {
    if (!neurons || !spike_count || num_neurons <= 0) {
        printf("Error: Invalid parameters for processNeuralSpikes\n");
        return;
    }
    
    dim3 block(256);
    dim3 grid((num_neurons + block.x - 1) / block.x);
    
    // Reset spike counter
    cudaMemset(spike_count, 0, sizeof(int));
    
    // Step 1: Update neuron spike states with biological realism
    updateNeuronSpikes<<<grid, block>>>(neurons, num_neurons, current_time, dt);
    cudaDeviceSynchronize();
    
    // Step 2: Count spikes for network statistics
    countSpikesKernel<<<grid, block>>>(neurons, spike_count, num_neurons, current_time);
    cudaDeviceSynchronize();
    
    // Check for any errors
    cudaError_t error = cudaGetLastError();
    if (error != cudaSuccess) {
        printf("CUDA Error in processNeuralSpikes: %s\n", cudaGetErrorString(error));
    }
}

/**
 * @brief Wrapper for modular spike processing with attention mechanisms
 * 
 * This advanced wrapper supports the modular neural architecture by providing
 * module-aware spike processing with attention-based modulation.
 */
extern "C" void processModularSpikes(GPUNeuronState* neurons, int* spike_count,
                                    int* module_assignments, float* attention_weights,
                                    float current_time,
                                    int num_neurons, int num_modules, float dt) {
    if (!neurons || !spike_count || num_neurons <= 0) {
        return;
    }
    
    dim3 block(256);
    dim3 grid((num_neurons + block.x - 1) / block.x);
    
    // Reset spike counter
    cudaMemset(spike_count, 0, sizeof(int));
    
    // Process spikes with modular awareness
    if (module_assignments && attention_weights) {
        // Use advanced modular spike processing
        launchProcessModularInteractions(neurons, num_neurons, module_assignments,
                                       attention_weights, nullptr, current_time);
    }
    
    // Standard spike detection and counting
    updateNeuronSpikes<<<grid, block>>>(neurons, num_neurons, current_time, dt);
    countSpikesKernel<<<grid, block>>>(neurons, spike_count, num_neurons, current_time);
    
    cudaDeviceSynchronize();
}

// ============================================================================
// COMPATIBILITY LAYER FOR LEGACY INTERFACES
// ============================================================================

/**
 * @brief Legacy compatibility wrapper for older NetworkCUDA interfaces
 */
extern "C" void launchSpikeDetection(GPUNeuronState* d_neurons, int* d_spike_count,
                                    int num_neurons, float current_time) {
    processNeuralSpikes(d_neurons, d_spike_count, current_time, num_neurons, 0.1f);
}

/**
 * @brief Simplified interface for basic spike counting
 */
extern "C" int countActiveNeurons(const GPUNeuronState* neurons, int num_neurons, float current_time) {
    if (!neurons || num_neurons <= 0) return 0;
    
    int* d_count;
    cudaMalloc(&d_count, sizeof(int));
    cudaMemset(d_count, 0, sizeof(int));
    
    countSpikesKernel<<<(num_neurons + 255)/256, 256>>>(neurons, d_count, num_neurons, current_time);
    cudaDeviceSynchronize();
    
    int h_count = 0;
    cudaMemcpy(&h_count, d_count, sizeof(int), cudaMemcpyDeviceToHost);
    cudaFree(d_count);

    return h_count;
<<<<<<< HEAD
}

// Forward declaration of advanced modular interaction helper implemented in
// NeuronSpikingKernels.cu
=======
>>>>>>> cb0fb937
extern "C" void launchProcessModularInteractions(GPUNeuronState* neurons, int num_neurons,
                                                int* module_assignments, float* attention_weights,
                                                float* global_inhibition, float current_time);

// ============================================================================
// PERFORMANCE MONITORING FUNCTIONS
// ============================================================================

/**
 * @brief Monitor spike processing performance for optimization
 */
extern "C" float benchmarkSpikeProcessing(GPUNeuronState* neurons, int num_neurons,
                                         int iterations = 100) {
    if (!neurons || num_neurons <= 0) return 0.0f;
    
    int* d_spike_count;
    cudaMalloc(&d_spike_count, sizeof(int));
    
    // Warm up
    for (int i = 0; i < 10; i++) {
        updateNeuronSpikes<<<(num_neurons + 255)/256, 256>>>(neurons, num_neurons, 0.0f, 1.0f);
    }
    cudaDeviceSynchronize();
    
    // Benchmark
    auto start = std::chrono::high_resolution_clock::now();
    
    for (int i = 0; i < iterations; i++) {
        updateNeuronSpikes<<<(num_neurons + 255)/256, 256>>>(neurons, num_neurons, 0.0f, 1.0f);
        countSpikesKernel<<<(num_neurons + 255)/256, 256>>>(neurons, d_spike_count, num_neurons, 0.0f);
    }
    cudaDeviceSynchronize();
    auto end = std::chrono::high_resolution_clock::now();
    auto duration = std::chrono::duration_cast<std::chrono::microseconds>(end - start);
    
    cudaFree(d_spike_count);
    
    return static_cast<float>(duration.count()) / iterations; // microseconds per iteration
}

/**
 * @brief Validate spike processing accuracy for debugging
 */
extern "C" bool validateSpikeProcessing(GPUNeuronState* neurons, int num_neurons) {
    if (!neurons || num_neurons <= 0) return false;
    
    // Copy neurons to host for validation
    std::vector<GPUNeuronState> h_neurons(num_neurons);
    cudaMemcpy(h_neurons.data(), neurons, num_neurons * sizeof(GPUNeuronState), 
               cudaMemcpyDeviceToHost);
    
    // Basic validation checks
    bool valid = true;
    for (int i = 0; i < num_neurons; i++) {
        const auto& neuron = h_neurons[i];
        
        // Check for reasonable voltage values
        if (neuron.V < -100.0f || neuron.V > 100.0f) {
            printf("Warning: Neuron %d has unreasonable voltage: %f\n", i, neuron.V);
            valid = false;
        }
        
        // Check for reasonable calcium values
        for (int c = 0; c < 4; c++) {
            if (neuron.ca_conc[c] < 0.0f || neuron.ca_conc[c] > 50.0f) {
                printf("Warning: Neuron %d compartment %d has unreasonable calcium: %f\n", 
                       i, c, neuron.ca_conc[c]);
                valid = false;
            }
        }
    }
    
    return valid;
}<|MERGE_RESOLUTION|>--- conflicted
+++ resolved
@@ -169,13 +169,7 @@
     cudaFree(d_count);
 
     return h_count;
-<<<<<<< HEAD
-}
-
-// Forward declaration of advanced modular interaction helper implemented in
-// NeuronSpikingKernels.cu
-=======
->>>>>>> cb0fb937
+
 extern "C" void launchProcessModularInteractions(GPUNeuronState* neurons, int num_neurons,
                                                 int* module_assignments, float* attention_weights,
                                                 float* global_inhibition, float current_time);
